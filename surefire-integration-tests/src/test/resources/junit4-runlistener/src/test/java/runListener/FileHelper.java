--- conflicted
+++ resolved
@@ -33,12 +33,8 @@
         {
             writer = new FileWriter( new File( new File( "target" ).getAbsoluteFile(), fileName ) );
             writer.write( content );
-<<<<<<< HEAD
             writer.close();
             writer = null;
-=======
-            writer.flush();
->>>>>>> 201a3134
         }
         catch ( IOException e )
         {
@@ -55,7 +51,7 @@
             }
             catch ( final IOException e )
             {
-                // Suppressed.
+                // Suppressed, so that the exception thrown in the try block will be propagated.
             }
         }
     }
